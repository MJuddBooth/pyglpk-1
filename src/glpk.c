--- conflicted
+++ resolved
@@ -56,26 +56,12 @@
 
 MOD_INIT(glpk) {
   PyObject *m;
-<<<<<<< HEAD
   
   MOD_DEF(m, "glpk", module___doc__, GLPKMethods)
   
   if (m==NULL) return MOD_ERROR_VAL;
   
-  PyModule_AddStringConstant(m, "__version__", "0.3.1");
-=======
-  m = Py_InitModule3
-    ("glpk", GLPKMethods,
-     "The PyGLPK module, encapsulating the functionality of the GNU\n"
-     "Linear Programming Kit.  Usage of this module will typically\n"
-     "start with the initialization of an LPX instance to define a\n"
-     "linear program, and proceed from there to add data to the\n"
-     "problem and ultimately solve it.  See help on the LPX class,\n"
-     "as well as the HTML documentation accompanying your PyGLPK\n"
-     "distribution.");
-  if (m==NULL) return;
   PyModule_AddStringConstant(m, "__version__", "0.4");
->>>>>>> c7b84a61
 
   Environment_InitType(m);
 
